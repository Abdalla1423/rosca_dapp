--- conflicted
+++ resolved
@@ -200,21 +200,8 @@
         return false;
     }
 
-<<<<<<< HEAD
     function allContributed() external view returns (bool) {
         return contributedCount == participants.length;
-=======
-
-    /*//////////////////////////////////////////////////////////////
-                                ADMIN
-    //////////////////////////////////////////////////////////////*/
-    /// @notice Add a participant *before* the first round starts
-    function addParticipant(address newP) external onlyOwner {
-        require(currentCycle == 0, "Already running");
-        require(!isParticipant(newP), "Duplicate");
-        participants.push(newP);
-        emit ParticipantAdded(newP);
->>>>>>> cd9e0add
     }
 
     /* ─────────────────────────── ADMIN ─────────────────────────── */
@@ -231,4 +218,4 @@
     return participants;
 }
 
-}+}
